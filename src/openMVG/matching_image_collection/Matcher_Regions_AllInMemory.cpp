
// Copyright (c) 2015 Pierre MOULON.

// This Source Code Form is subject to the terms of the Mozilla Public
// License, v. 2.0. If a copy of the MPL was not distributed with this
// file, You can obtain one at http://mozilla.org/MPL/2.0/.

#include "openMVG/matching_image_collection/Matcher_Regions_AllInMemory.hpp"
#include "openMVG/matching/matcher_brute_force.hpp"
#include "openMVG/matching/matcher_kdtree_flann.hpp"
#include "openMVG/matching/matcher_cascade_hashing.hpp"
#include "openMVG/matching/regions_matcher.hpp"
#include "openMVG/matching_image_collection/Matcher.hpp"

#include "third_party/stlplus3/filesystemSimplified/file_system.hpp"
#include "third_party/progress/progress.hpp"

namespace openMVG {
namespace matching_image_collection {

using namespace openMVG::matching;
using namespace openMVG::features;

Matcher_Regions_AllInMemory::Matcher_Regions_AllInMemory(
  float distRatio, EMatcherType eMatcherType)
  :Matcher(), _f_dist_ratio(distRatio), _eMatcherType(eMatcherType)
{
}

void Matcher_Regions_AllInMemory::Match(
  const sfm::SfM_Data & sfm_data,
  const std::shared_ptr<sfm::Regions_Provider> & regions_provider,
  const Pair_Set & pairs,
  PairWiseMatches & map_PutativesMatches)const // the pairwise photometric corresponding points
{
#ifdef OPENMVG_USE_OPENMP
  std::cout << "Using the OPENMP thread interface" << std::endl;
#endif
  bool b_multithreaded_pair_search = false;
  switch(_eMatcherType)
  {
    case BRUTE_FORCE_L2:
      std::cout << "Using BRUTE_FORCE_L2 matcher" << std::endl;
    break;
    case BRUTE_FORCE_HAMMING:
      std::cout << "Using BRUTE_FORCE_HAMMING matcher" << std::endl;
    break;
    case ANN_L2:
      std::cout << "Using ANN_L2 matcher" << std::endl;
    break;
    case CASCADE_HASHING_L2:
      std::cout << "Using CASCADE_HASHING_L2 matcher" << std::endl;
      b_multithreaded_pair_search = true;
      // -> set to true only here, since OpenMP instructions are not used in this matcher
    break;
    default:
      std::cout << "Using unknown matcher type" << std::endl;
  }

  C_Progress_display my_progress_bar( pairs.size() );

  // Sort pairs according the first index to minimize the MatcherT build operations
  typedef std::map<size_t, std::vector<size_t> > Map_vectorT;
  Map_vectorT map_Pairs;
  for (Pair_Set::const_iterator iter = pairs.begin(); iter != pairs.end(); ++iter)
  {
    map_Pairs[iter->first].push_back(iter->second);
  }

  // Perform matching between all the pairs
  for (Map_vectorT::const_iterator iter = map_Pairs.begin();
    iter != map_Pairs.end(); ++iter)
  {
    const size_t I = iter->first;
    const std::vector<size_t> & indexToCompare = iter->second;

    const features::Regions & regionsI = *regions_provider->regions_per_view.at(I).get();
    if (regionsI.RegionCount() == 0)
    {
      my_progress_bar += indexToCompare.size();
      continue;
    }

    // Initialize the matching interface
    matching::Matcher_Regions_Database matcher(_eMatcherType, regionsI);

#ifdef OPENMVG_USE_OPENMP
    #pragma omp parallel for schedule(dynamic) if(b_multithreaded_pair_search)
#endif
    for (int j = 0; j < (int)indexToCompare.size(); ++j)
    {
      const size_t J = indexToCompare[j];

      const features::Regions &regionsJ = *regions_provider->regions_per_view.at(J).get();
      if (regionsJ.RegionCount() == 0)
        continue;

      if (regionsI.Type_id() != regionsJ.Type_id())
        continue;

      IndMatches vec_putatives_matches;
      matcher.Match(Square(_f_dist_ratio), regionsJ, vec_putatives_matches);

#ifdef OPENMVG_USE_OPENMP
  #pragma omp critical
#endif
<<<<<<< HEAD
        {
          ++my_progress_bar;
          if (!vec_FilteredMatches.empty())
          {
            map_PutativesMatches.insert( make_pair( make_pair(I,J), std::move(vec_FilteredMatches) ));
          }
        }
      }
    }
  }
}

void Matcher_Regions_AllInMemory::Match(
  const sfm::SfM_Data & sfm_data,
  const std::shared_ptr<sfm::Regions_Provider> & regions_provider,
  const Pair_Set & pairs,
  PairWiseMatches & map_PutativesMatches)const // the pairwise photometric corresponding points
{
  if (regions_provider->regions_per_view.size() < 2)
  {
    std::cerr << "Matching: No sufficient images to compare (nothing to do)" << std::endl;
    return;
  }
  else
  {
    // Build the required abstract Matchers according of the regions descriptor Types
    const features::Regions *regions = regions_provider->regions_per_view.begin()->second.get();

    // Handle invalid request
    if (regions->IsScalar() && _eMatcherType == BRUTE_FORCE_HAMMING)
    {
      std::cerr << "Matching: Invalid arguments: BRUTE_FORCE_HAMMING doesn't support scalar descriptors." << std::endl;
      return;
    }
    if (regions->IsBinary() && _eMatcherType != BRUTE_FORCE_HAMMING)
    {
      std::cerr << "Matching: Invalid arguments: The matcher type doesn't support binary descriptors." << std::endl;
      return;
    }

    // Switch regions type ID, matcher & Metric: call the good MatcherT
    if (regions->IsScalar())
    {
      if (regions->Type_id() == typeid(unsigned char).name())
      {
        // Build on the fly unsigned char based Matcher
        switch (_eMatcherType)
        {
          case BRUTE_FORCE_L2:
          {
            typedef L2_Vectorized<unsigned char> MetricT;
            typedef ArrayMatcherBruteForce<unsigned char, MetricT> MatcherT;
            /// Match the distRatio to the used metric
            Template_Matcher<MatcherT>(pairs, map_PutativesMatches,
              regions_provider, Square(fDistRatio), _eMatcherType);
          }
          break;
          case ANN_L2:
          {
            typedef flann::L2<unsigned char> MetricT;
            typedef ArrayMatcher_Kdtree_Flann<unsigned char, MetricT> MatcherT;
            /// Match the distRatio to the used metric
            Template_Matcher<MatcherT>(pairs, map_PutativesMatches,
              regions_provider, Square(fDistRatio), _eMatcherType);
          }
          break;
          case CASCADE_HASHING_L2:
          {
            typedef L2_Vectorized<unsigned char> MetricT;
            typedef ArrayMatcherCascadeHashing<unsigned char, MetricT> MatcherT;
            /// Match the distRatio to the used metric
            Template_Matcher<MatcherT>(pairs, map_PutativesMatches,
              regions_provider, Square(fDistRatio), _eMatcherType);
          }
          break;
          default:
            std::cerr << "Using unknown matcher type" << std::endl;
        }
      }
      else
      if (regions->Type_id() == typeid(float).name())
      {
        // Build on the fly float based Matcher
        switch (_eMatcherType)
        {
          case BRUTE_FORCE_L2:
          {
            typedef L2_Vectorized<float> MetricT;
            typedef ArrayMatcherBruteForce<float, MetricT> MatcherT;
            Template_Matcher<MatcherT>(pairs, map_PutativesMatches,
              regions_provider, Square(fDistRatio), _eMatcherType);
          }
          break;
          case ANN_L2:
          {
            typedef flann::L2<float> MetricT;
            typedef ArrayMatcher_Kdtree_Flann<float, MetricT> MatcherT;
            /// Match the distRatio to the used metric
            Template_Matcher<MatcherT>(pairs, map_PutativesMatches,
              regions_provider, Square(fDistRatio), _eMatcherType);
          }
          break;
          case CASCADE_HASHING_L2:
          {
            typedef L2_Vectorized<float> MetricT;
            typedef ArrayMatcherCascadeHashing<float, MetricT> MatcherT;
            /// Match the distRatio to the used metric
            Template_Matcher<MatcherT>(pairs, map_PutativesMatches,
              regions_provider, Square(fDistRatio), _eMatcherType);
          }
          break;
          default:
            std::cerr << "Using unknown matcher type" << std::endl;
        }
      }
      else
      if (regions->Type_id() == typeid(double).name())
      {
        // Build on the fly double based Matcher
        switch (_eMatcherType)
        {
          case BRUTE_FORCE_L2:
          {
            typedef L2_Vectorized<double> MetricT;
            typedef ArrayMatcherBruteForce<double, MetricT> MatcherT;
            /// Match the distRatio to the used metric
            Template_Matcher<MatcherT>(pairs, map_PutativesMatches,
              regions_provider, Square(fDistRatio), _eMatcherType);
          }
          break;
          case ANN_L2:
          {
            typedef flann::L2<double> MetricT;
            typedef ArrayMatcher_Kdtree_Flann<double, MetricT> MatcherT;
            /// Match the distRatio to the used metric
            Template_Matcher<MatcherT>(pairs, map_PutativesMatches,
              regions_provider, Square(fDistRatio), _eMatcherType);
          }
          break;
          case CASCADE_HASHING_L2:
          {
            std::cerr << "Not yet implemented" << std::endl;
          }
          break;
          default:
            std::cerr << "Using unknown matcher type" << std::endl;
        }
      }
    }
    else
    if (regions->IsBinary() && regions->Type_id() == typeid(unsigned char).name())
    {
      switch (_eMatcherType)
=======
>>>>>>> d08481fd
      {
        ++my_progress_bar;
        if (!vec_putatives_matches.empty())
        {
          map_PutativesMatches.insert( make_pair( make_pair(I,J), std::move(vec_putatives_matches) ));
        }
      }
    }
  }
}

} // namespace openMVG
} // namespace matching_image_collection<|MERGE_RESOLUTION|>--- conflicted
+++ resolved
@@ -104,162 +104,6 @@
 #ifdef OPENMVG_USE_OPENMP
   #pragma omp critical
 #endif
-<<<<<<< HEAD
-        {
-          ++my_progress_bar;
-          if (!vec_FilteredMatches.empty())
-          {
-            map_PutativesMatches.insert( make_pair( make_pair(I,J), std::move(vec_FilteredMatches) ));
-          }
-        }
-      }
-    }
-  }
-}
-
-void Matcher_Regions_AllInMemory::Match(
-  const sfm::SfM_Data & sfm_data,
-  const std::shared_ptr<sfm::Regions_Provider> & regions_provider,
-  const Pair_Set & pairs,
-  PairWiseMatches & map_PutativesMatches)const // the pairwise photometric corresponding points
-{
-  if (regions_provider->regions_per_view.size() < 2)
-  {
-    std::cerr << "Matching: No sufficient images to compare (nothing to do)" << std::endl;
-    return;
-  }
-  else
-  {
-    // Build the required abstract Matchers according of the regions descriptor Types
-    const features::Regions *regions = regions_provider->regions_per_view.begin()->second.get();
-
-    // Handle invalid request
-    if (regions->IsScalar() && _eMatcherType == BRUTE_FORCE_HAMMING)
-    {
-      std::cerr << "Matching: Invalid arguments: BRUTE_FORCE_HAMMING doesn't support scalar descriptors." << std::endl;
-      return;
-    }
-    if (regions->IsBinary() && _eMatcherType != BRUTE_FORCE_HAMMING)
-    {
-      std::cerr << "Matching: Invalid arguments: The matcher type doesn't support binary descriptors." << std::endl;
-      return;
-    }
-
-    // Switch regions type ID, matcher & Metric: call the good MatcherT
-    if (regions->IsScalar())
-    {
-      if (regions->Type_id() == typeid(unsigned char).name())
-      {
-        // Build on the fly unsigned char based Matcher
-        switch (_eMatcherType)
-        {
-          case BRUTE_FORCE_L2:
-          {
-            typedef L2_Vectorized<unsigned char> MetricT;
-            typedef ArrayMatcherBruteForce<unsigned char, MetricT> MatcherT;
-            /// Match the distRatio to the used metric
-            Template_Matcher<MatcherT>(pairs, map_PutativesMatches,
-              regions_provider, Square(fDistRatio), _eMatcherType);
-          }
-          break;
-          case ANN_L2:
-          {
-            typedef flann::L2<unsigned char> MetricT;
-            typedef ArrayMatcher_Kdtree_Flann<unsigned char, MetricT> MatcherT;
-            /// Match the distRatio to the used metric
-            Template_Matcher<MatcherT>(pairs, map_PutativesMatches,
-              regions_provider, Square(fDistRatio), _eMatcherType);
-          }
-          break;
-          case CASCADE_HASHING_L2:
-          {
-            typedef L2_Vectorized<unsigned char> MetricT;
-            typedef ArrayMatcherCascadeHashing<unsigned char, MetricT> MatcherT;
-            /// Match the distRatio to the used metric
-            Template_Matcher<MatcherT>(pairs, map_PutativesMatches,
-              regions_provider, Square(fDistRatio), _eMatcherType);
-          }
-          break;
-          default:
-            std::cerr << "Using unknown matcher type" << std::endl;
-        }
-      }
-      else
-      if (regions->Type_id() == typeid(float).name())
-      {
-        // Build on the fly float based Matcher
-        switch (_eMatcherType)
-        {
-          case BRUTE_FORCE_L2:
-          {
-            typedef L2_Vectorized<float> MetricT;
-            typedef ArrayMatcherBruteForce<float, MetricT> MatcherT;
-            Template_Matcher<MatcherT>(pairs, map_PutativesMatches,
-              regions_provider, Square(fDistRatio), _eMatcherType);
-          }
-          break;
-          case ANN_L2:
-          {
-            typedef flann::L2<float> MetricT;
-            typedef ArrayMatcher_Kdtree_Flann<float, MetricT> MatcherT;
-            /// Match the distRatio to the used metric
-            Template_Matcher<MatcherT>(pairs, map_PutativesMatches,
-              regions_provider, Square(fDistRatio), _eMatcherType);
-          }
-          break;
-          case CASCADE_HASHING_L2:
-          {
-            typedef L2_Vectorized<float> MetricT;
-            typedef ArrayMatcherCascadeHashing<float, MetricT> MatcherT;
-            /// Match the distRatio to the used metric
-            Template_Matcher<MatcherT>(pairs, map_PutativesMatches,
-              regions_provider, Square(fDistRatio), _eMatcherType);
-          }
-          break;
-          default:
-            std::cerr << "Using unknown matcher type" << std::endl;
-        }
-      }
-      else
-      if (regions->Type_id() == typeid(double).name())
-      {
-        // Build on the fly double based Matcher
-        switch (_eMatcherType)
-        {
-          case BRUTE_FORCE_L2:
-          {
-            typedef L2_Vectorized<double> MetricT;
-            typedef ArrayMatcherBruteForce<double, MetricT> MatcherT;
-            /// Match the distRatio to the used metric
-            Template_Matcher<MatcherT>(pairs, map_PutativesMatches,
-              regions_provider, Square(fDistRatio), _eMatcherType);
-          }
-          break;
-          case ANN_L2:
-          {
-            typedef flann::L2<double> MetricT;
-            typedef ArrayMatcher_Kdtree_Flann<double, MetricT> MatcherT;
-            /// Match the distRatio to the used metric
-            Template_Matcher<MatcherT>(pairs, map_PutativesMatches,
-              regions_provider, Square(fDistRatio), _eMatcherType);
-          }
-          break;
-          case CASCADE_HASHING_L2:
-          {
-            std::cerr << "Not yet implemented" << std::endl;
-          }
-          break;
-          default:
-            std::cerr << "Using unknown matcher type" << std::endl;
-        }
-      }
-    }
-    else
-    if (regions->IsBinary() && regions->Type_id() == typeid(unsigned char).name())
-    {
-      switch (_eMatcherType)
-=======
->>>>>>> d08481fd
       {
         ++my_progress_bar;
         if (!vec_putatives_matches.empty())
