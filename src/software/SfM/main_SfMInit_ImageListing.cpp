--- conflicted
+++ resolved
@@ -182,11 +182,7 @@
       << "[-g|--group_camera_model]\n"
       << "\t 0-> each view have it's own camera intrinsic parameters,\n"
       << "\t 1-> (default) view can share some camera intrinsic parameters\n"
-<<<<<<< HEAD
-      << "[-u|--use_UID] Generate a UID instead of using indexes\n"
-=======
       << "[-u|--use_UID] Generate a UID (unique identifier) for each view. By default, the key is the image index.\n"
->>>>>>> 3d3145cb
       << std::endl;
 
       std::cerr << s << std::endl;
@@ -299,14 +295,6 @@
   {
     // Read meta data to fill camera parameter (w,h,focal,ppx,ppy) fields.
     width = height = ppx = ppy = focal = -1.0;
-<<<<<<< HEAD
-    
-    const std::string imageFilename = *iter_image;
-    const std::string imageAbsFilepath = stlplus::create_filespec( sImageDir, imageFilename );
-
-    // Test if the image format is supported:
-    if (openMVG::image::GetFormat(imageAbsFilepath.c_str()) == openMVG::image::Unknown)
-=======
 
     const std::string imageFilename = *iter_image;
     std::string imageAbsFilepath;
@@ -320,7 +308,6 @@
     {
       error_report_stream
           << stlplus::filename_part(imageAbsFilepath) << ": Unkown image file format." << "\n";
->>>>>>> 3d3145cb
       continue; // image cannot be opened
     }
 
@@ -361,14 +348,9 @@
       // Handle case where focal length is equal to 0
       if (exifReader.getFocal() == 0.0f)
       {
-<<<<<<< HEAD
-        std::cerr << stlplus::basename_part(imageAbsFilepath) << ": Focal length is missing." << std::endl;
-        continue;
-=======
         error_report_stream
           << stlplus::basename_part(imageAbsFilepath) << ": Focal length is missing." << "\n";
         focal = -1.0;
->>>>>>> 3d3145cb
       }
       else
       // Create the image entry in the list file
@@ -382,16 +364,10 @@
         }
         else
         {
-<<<<<<< HEAD
-          std::cout << stlplus::basename_part(imageAbsFilepath) << ": Camera \""
-            << sCamName << "\" model \"" << sCamModel << "\" doesn't exist in the database" << std::endl
-            << "Please consider add your camera model and sensor width in the database." << std::endl;
-=======
           error_report_stream
             << stlplus::basename_part(imageAbsFilepath) << ": Camera \""
             << sCamName << "\" model \"" << sCamModel << "\" doesn't exist in the database" << "\n"
             << "Please consider add your camera model and sensor width in the database." << "\n";
->>>>>>> 3d3145cb
         }
       }
     }
@@ -429,11 +405,7 @@
     IndexT id_view = views.size();
     if( b_use_UID )
     {
-<<<<<<< HEAD
-      std::size_t uid = computeUID(exifReader, imageFilename);
-=======
       const std::size_t uid = computeUID(exifReader, imageFilename);
->>>>>>> 3d3145cb
       id_view = (IndexT)uid;
     }
 
