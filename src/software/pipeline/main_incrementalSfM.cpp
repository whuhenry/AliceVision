--- conflicted
+++ resolved
@@ -86,11 +86,7 @@
   std::pair<std::string,std::string> initialPairString("","");
   int minInputTrackLength = 2;
   int maxNbMatches = 0;
-<<<<<<< HEAD
-=======
   std::size_t minNbObservationsForTriangulation = 2;
-  int userCameraModel = static_cast<int>(PINHOLE_CAMERA_RADIAL3);
->>>>>>> afdf1032
   bool refineIntrinsics = true;
   bool allowUserInteraction = true;
   bool useLocalBundleAdjustment = false;
@@ -127,16 +123,9 @@
     ("maxNumberOfMatches", po::value<int>(&maxNbMatches)->default_value(maxNbMatches),
       "Maximum number of matches per image pair (and per feature type). "
       "This can be useful to have a quick reconstruction overview. 0 means no limit.")
-<<<<<<< HEAD
-=======
     ("minNumberOfObservationsForTriangulation", po::value<std::size_t>(&minNbObservationsForTriangulation)->default_value(minNbObservationsForTriangulation),
       "Minimum number of observations to triangulate a point.\n"
       "Set it to 3 (or more) reduces drastically the noise in the point cloud, but the number of final poses is a little bit reduced (from 1.5% to 11% on the tested datasets).")
-    ("cameraModel", po::value<int>(&userCameraModel)->default_value(userCameraModel),
-      "* 1: Pinhole\n"
-      "* 2: Pinhole radial 1\n"
-      "* 3: Pinhole radial 3")
->>>>>>> afdf1032
     ("initialPairA", po::value<std::string>(&initialPairString.first)->default_value(initialPairString.first),
       "filename of the first image (without path).")
     ("initialPairB", po::value<std::string>(&initialPairString.second)->default_value(initialPairString.second),
@@ -255,16 +244,12 @@
 
   // Configure reconstruction parameters
   sfmEngine.Set_bFixedIntrinsics(!refineIntrinsics);
-<<<<<<< HEAD
-=======
-  sfmEngine.setUnknownCameraType(EINTRINSIC(userCameraModel));
->>>>>>> afdf1032
   sfmEngine.setMinInputTrackLength(minInputTrackLength);
   sfmEngine.setSfmdataInterFileExtension(outInterFileExtension);
   sfmEngine.setAllowUserInteraction(allowUserInteraction);
   sfmEngine.setUseLocalBundleAdjustmentStrategy(useLocalBundleAdjustment);
   sfmEngine.setLocalBundleAdjustmentGraphDistance(localBundelAdjustementGraphDistanceLimit);
-  if (minNbObservationsForTriangulation < 2)
+  if(minNbObservationsForTriangulation < 2)
   {
     ALICEVISION_LOG_ERROR("Error: The value associated to the argument '--minNbObservationsForTriangulation' must be >= 2 ");
     return EXIT_FAILURE;
